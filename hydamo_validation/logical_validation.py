"""Logical validation."""

# %%
import numpy as np
from shapely.geometry import LineString, Point, Polygon

from hydamo_validation import general_functions, logic_functions, topologic_functions

GEOTYPE_MAPPING = {LineString: "LineString", Point: "Point", Polygon: "Polygon"}
SUMMARY_COLUMNS = [
    "valid",
    "invalid",
    "invalid_critical",
    "invalid_non_critical",
    "ignored",
    "summary",
    "tags_assigned",
    "tags_invalid",
]
LIST_SEPARATOR = ";"
NOTNA_COL_IGNORE = ["related_parameter"]
EXCEPTION_COL = "nen3610id"


def _process_general_function(gdf, function, input_variables):
    return getattr(general_functions, function)(gdf, **input_variables)


def _process_logic_function(gdf, function, input_variables):
    return getattr(logic_functions, function)(gdf, **input_variables)


def _process_topologic_function(gdf, datamodel, function, input_variables):
    return getattr(topologic_functions, function)(gdf, datamodel, **input_variables)


def _notna_indices(gdf, input_variables):
    cols = []
    for k, v in input_variables.items():
        if k not in NOTNA_COL_IGNORE:
            if type(v) is not list:
                v = [v]
            cols += [val for val in v if val in gdf.columns]
    cols = list(set(cols))
    return [index for index, row in gdf[cols].iterrows() if not row.isnull().any()]


def _nan_message(nbr_indices, object_layer, rule_id, rule_type):
    return (
        f"{nbr_indices} objecten niet meegenomen in {rule_type} "
        f"object: '{object_layer}', id: '{rule_id}' wegens no_data in invoer."
    )


def _add_related_gdf(input_variables, datamodel, object_layer):
    related_object = input_variables["related_object"]
    related_gdf = getattr(datamodel, related_object).copy()
    if related_gdf.empty:
        raise Exception(f"Layer '{related_object}' is empty. Rule cannot be executed")

    code_relation = f"{object_layer}id"
    if code_relation not in related_gdf.columns:
        raise KeyError(f"'{code_relation}' not in columns of layer '{related_object}': {related_gdf.columns}")
    if "related_parameter" in input_variables.keys():
        related_parameter = input_variables["related_parameter"]
        if related_parameter.startswith("geometry"):
            related_parameter = "geometry"
        if related_parameter not in related_gdf.columns:
            raise KeyError(f"'{related_parameter}' not in columns of layer '{related_object}': {related_gdf.columns}")
    input_variables["code_relation"] = code_relation
    input_variables["related_gdf"] = related_gdf
    input_variables.pop("related_object")
    return input_variables


def _add_join_gdf(input_variables, datamodel):
    input_variables["join_gdf"] = getattr(datamodel, input_variables["join_object"]).copy()
    return input_variables


def gdf_add_summary(
    gdf,
    variable,
    rule_id,
    penalty,
    error_message,
    critical,
    tags,
    tags_indices,
    separator=LIST_SEPARATOR,
):
    gdf.loc[gdf[variable] == False, "rating"] -= penalty
    gdf.loc[gdf[variable] == False, "summary"] += f"{error_message}{separator}"
    gdf.loc[gdf[variable] == False, "invalid"] += f"{rule_id}{separator}"
    gdf.loc[gdf[variable] == True, "valid"] += f"{rule_id}{separator}"
    gdf.loc[gdf[variable].isna(), "ignored"] += f"{rule_id}{separator}"
    if critical:
        gdf.loc[gdf[variable] == False, "invalid_critical"] += f"{rule_id}{separator}"
    else:
        gdf.loc[gdf[variable] == False, "invalid_non_critical"] += f"{rule_id}{separator}"
    if tags is not None:
        gdf.loc[tags_indices, ("tags_assigned")] += f"{tags}{separator}"
        gdf.loc[gdf[variable] == False, "tags_invalid"] += f"{tags}{separator}"
    return gdf


# %%
def execute(
    datamodel,
    validation_rules_sets,
    layers_summary,
    result_summary,
    logger=None,
    raise_error=False,
):
    """Execute the logical validation."""

<<<<<<< HEAD
    object_rules_sets = [i for i in validation_rules_sets["objects"] if i["object"] in datamodel.data_layers]
    logger.info(rf"lagen met valide objecten en regels: {[i['object'] for i in object_rules_sets]}")
=======
    object_rules_sets = [
        i
        for i in validation_rules_sets["objects"]
        if i["object"] in datamodel.data_layers
    ]
    logger.info(
        rf"lagen met valide objecten en regels: {[i['object'] for i in object_rules_sets]}"
    )
>>>>>>> f516833b
    for object_rules in object_rules_sets:
        col_translation: dict = {}

        object_layer = object_rules["object"]
        logger.info(f"{object_layer}: start")
        object_gdf = getattr(datamodel, object_layer).copy()

        # add summary columns
        object_gdf["rating"] = 10
        for col in SUMMARY_COLUMNS:
            object_gdf[col] = ""

        # general rule section
        if "general_rules" in object_rules.keys():
            general_rules = object_rules["general_rules"]
            general_rules_sorted = sorted(general_rules, key=lambda k: k["id"])
            for rule in general_rules_sorted:
                logger.info(f"{object_layer}: uitvoeren general-rule met id {rule['id']}")
                try:
                    result_variable = rule["result_variable"]
                    result_variable_name = f"general_{rule['id']:03d}_{rule['result_variable']}"

                    # get function
                    function = next(iter(rule["function"]))
                    input_variables = rule["function"][function]

                    # remove all nan indices
                    indices = _notna_indices(object_gdf, input_variables)
                    dropped_indices = [i for i in object_gdf.index[object_gdf.index.notna()] if i not in indices]

                    # add object_relation
                    if "related_object" in input_variables.keys():
<<<<<<< HEAD
                        input_variables = _add_related_gdf(input_variables, datamodel, object_layer)
=======
                        input_variables = _add_related_gdf(
                            input_variables, datamodel, object_layer
                        )
                    elif "custom_function_name" in input_variables.keys():
                        input_variables["hydamo"] = datamodel
>>>>>>> f516833b
                    elif "join_object" in input_variables.keys():
                        input_variables = _add_join_gdf(input_variables, datamodel)

                    if dropped_indices:
                        result_summary.append_warning(
                            _nan_message(
                                len(dropped_indices),
                                object_layer,
                                rule["id"],
                                "general_rule",
                            )
                        )
                    if object_gdf.loc[indices].empty:
                        object_gdf[result_variable] = np.nan
                    else:
                        result = _process_general_function(object_gdf.loc[indices], function, input_variables)
                        object_gdf.loc[indices, result_variable] = result

                        getattr(datamodel, object_layer).loc[indices, result_variable] = result

                    col_translation = {
                        **col_translation,
                        result_variable: result_variable_name,
                    }
                except Exception as e:
                    logger.error(f"{object_layer}: general_rule {rule['id']} crashed width Exception {e}")
                    result_summary.append_error(
                        (
                            "general_rule niet uitgevoerd. Inspecteer de invoer voor deze regel: "
                            f"(object: '{object_layer}', id: '{rule['id']}', function: '{function}', "
                            f"input_variables: {input_variables}, Reason (Exception): {e})"
                        )
                    )
                    if raise_error:
                        raise e
                    else:
                        pass

        validation_rules = object_rules["validation_rules"]
        validation_rules = [i for i in validation_rules if ("active" not in i.keys()) | i["active"]]
        validation_rules_sorted = sorted(validation_rules, key=lambda k: k["id"])
        # validation rules section
        for rule in validation_rules_sorted:
            try:
                rule_id = rule["id"]
                logger.info(f"{object_layer}: uitvoeren validatieregel met id {rule_id} ({rule['name']})")
                result_variable = rule["result_variable"]
                if "exceptions" in rule.keys():
                    exceptions = rule["exceptions"]
                    indices = object_gdf.loc[~object_gdf[EXCEPTION_COL].isin(exceptions)].index
                else:
                    indices = object_gdf.index
                    exceptions = []
                result_variable_name = f"validate_{rule_id:03d}_{rule['result_variable']}"

                # get function
                function = next(iter(rule["function"]))
                input_variables = rule["function"][function]

                # remove all nan indices
                notna_indices = _notna_indices(object_gdf, input_variables)
                indices = [i for i in indices[indices.notna()] if i in notna_indices]

                # add object_relation
                if "join_object" in input_variables.keys():
                    input_variables = _add_join_gdf(input_variables, datamodel)

                # apply filter on indices
                if "filter" in rule.keys():
                    filter_function = next(iter(rule["filter"]))
                    filter_input_variables = rule["filter"][filter_function]
                    series = _process_logic_function(object_gdf, filter_function, filter_input_variables)
                    series = series[series.index.notna()]
                    filter_indices = series.loc[series].index.to_list()
                    indices = [i for i in filter_indices if i in indices]
                else:
                    filter_indices = []

                if object_gdf.loc[indices].empty:
                    object_gdf[result_variable] = None
                elif rule["type"] == "logic":
                    object_gdf.loc[indices, (result_variable)] = _process_logic_function(
                        object_gdf.loc[indices], function, input_variables
                    )
                elif (rule["type"] == "topologic") and (hasattr(datamodel, "hydroobject")):
                    result_series = _process_topologic_function(
                        # getattr(
                        #     datamodel, object_layer
                        # ),  # FIXME: commented as we need to apply filter in topologic functions as well. Remove after tests pass
                        object_gdf,
                        datamodel,
                        function,
                        input_variables,
                    )
                    object_gdf.loc[indices, (result_variable)] = result_series.loc[indices]

                col_translation = {
                    **col_translation,
                    result_variable: result_variable_name,
                }

                # summarize
                if rule["error_type"] == "critical":
                    penalty = 5
                    critical = True
                else:
                    penalty = 1
                    critical = False
                if "penalty" in rule.keys():
                    penalty = rule["penalty"]

                error_message = rule["error_message"]

                if "tags" in rule.keys():
                    tags = LIST_SEPARATOR.join(rule["tags"])
                else:
                    tags = None

                exceptions += filter_indices
                _valid_indices = object_gdf[~object_gdf.index.isna()].index
                tags_indices = [i for i in _valid_indices if i not in exceptions]
                object_gdf = gdf_add_summary(
                    gdf=object_gdf,
                    variable=result_variable,
                    rule_id=rule_id,
                    penalty=penalty,
                    error_message=error_message,
                    critical=critical,
                    tags=tags,
                    tags_indices=tags_indices,
                )

            except Exception as e:
                logger.error(f"{object_layer}: validation_rule {rule['id']} width Exception {e}")
                result_summary.append_error(
                    (
                        "validation_rule niet uitgevoerd. Inspecteer de invoer voor deze regel: "
                        f"(object '{object_layer}', rule_id '{rule['id']}', function: '{function}', "
                        f"input_variables: {input_variables}, Reason (Exception): {e})"
                    )
                )
                if raise_error:
                    raise e
                else:
                    pass

        # drop columns
        drop_columns = [
            i
            for i in object_gdf.columns
            if i not in list(col_translation.keys()) + ["nen3610id", "geometry", "rating"] + SUMMARY_COLUMNS
        ]
        object_gdf.drop(columns=drop_columns, inplace=True)
        # re_order columns
        column_order = ["nen3610id"]
        column_order += list(col_translation.keys())
        column_order += ["rating"] + SUMMARY_COLUMNS
        if "geometry" in object_gdf.columns:
            column_order += ["geometry"]
        object_gdf = object_gdf[column_order]

        # finish result columns
        for i in SUMMARY_COLUMNS:
            if i in object_gdf.columns:
                object_gdf.loc[:, i] = object_gdf[i].map(lambda x: str(x)[:-1])
        if "rating" in object_gdf.columns:
            object_gdf.loc[:, "rating"] = np.maximum(1, object_gdf["rating"])
        for i in ["tags_assigned", "tags_invalid"]:
            if i in object_gdf.columns:
                object_gdf.loc[:, i] = object_gdf[i].map(lambda x: ";".join(list(set(str(x).split(LIST_SEPARATOR)))))

        # rename columns
        object_gdf.rename(columns=col_translation, inplace=True)

        # join gdf to layer_summary
        layers_summary.join_gdf(object_gdf, object_layer)

    return layers_summary, result_summary<|MERGE_RESOLUTION|>--- conflicted
+++ resolved
@@ -60,13 +60,17 @@
 
     code_relation = f"{object_layer}id"
     if code_relation not in related_gdf.columns:
-        raise KeyError(f"'{code_relation}' not in columns of layer '{related_object}': {related_gdf.columns}")
+        raise KeyError(
+            f"'{code_relation}' not in columns of layer '{related_object}': {related_gdf.columns}"
+        )
     if "related_parameter" in input_variables.keys():
         related_parameter = input_variables["related_parameter"]
         if related_parameter.startswith("geometry"):
             related_parameter = "geometry"
         if related_parameter not in related_gdf.columns:
-            raise KeyError(f"'{related_parameter}' not in columns of layer '{related_object}': {related_gdf.columns}")
+            raise KeyError(
+                f"'{related_parameter}' not in columns of layer '{related_object}': {related_gdf.columns}"
+            )
     input_variables["code_relation"] = code_relation
     input_variables["related_gdf"] = related_gdf
     input_variables.pop("related_object")
@@ -74,7 +78,9 @@
 
 
 def _add_join_gdf(input_variables, datamodel):
-    input_variables["join_gdf"] = getattr(datamodel, input_variables["join_object"]).copy()
+    input_variables["join_gdf"] = getattr(
+        datamodel, input_variables["join_object"]
+    ).copy()
     return input_variables
 
 
@@ -97,7 +103,9 @@
     if critical:
         gdf.loc[gdf[variable] == False, "invalid_critical"] += f"{rule_id}{separator}"
     else:
-        gdf.loc[gdf[variable] == False, "invalid_non_critical"] += f"{rule_id}{separator}"
+        gdf.loc[gdf[variable] == False, "invalid_non_critical"] += (
+            f"{rule_id}{separator}"
+        )
     if tags is not None:
         gdf.loc[tags_indices, ("tags_assigned")] += f"{tags}{separator}"
         gdf.loc[gdf[variable] == False, "tags_invalid"] += f"{tags}{separator}"
@@ -115,10 +123,6 @@
 ):
     """Execute the logical validation."""
 
-<<<<<<< HEAD
-    object_rules_sets = [i for i in validation_rules_sets["objects"] if i["object"] in datamodel.data_layers]
-    logger.info(rf"lagen met valide objecten en regels: {[i['object'] for i in object_rules_sets]}")
-=======
     object_rules_sets = [
         i
         for i in validation_rules_sets["objects"]
@@ -127,7 +131,6 @@
     logger.info(
         rf"lagen met valide objecten en regels: {[i['object'] for i in object_rules_sets]}"
     )
->>>>>>> f516833b
     for object_rules in object_rules_sets:
         col_translation: dict = {}
 
@@ -145,10 +148,14 @@
             general_rules = object_rules["general_rules"]
             general_rules_sorted = sorted(general_rules, key=lambda k: k["id"])
             for rule in general_rules_sorted:
-                logger.info(f"{object_layer}: uitvoeren general-rule met id {rule['id']}")
+                logger.info(
+                    f"{object_layer}: uitvoeren general-rule met id {rule['id']}"
+                )
                 try:
                     result_variable = rule["result_variable"]
-                    result_variable_name = f"general_{rule['id']:03d}_{rule['result_variable']}"
+                    result_variable_name = (
+                        f"general_{rule['id']:03d}_{rule['result_variable']}"
+                    )
 
                     # get function
                     function = next(iter(rule["function"]))
@@ -156,19 +163,19 @@
 
                     # remove all nan indices
                     indices = _notna_indices(object_gdf, input_variables)
-                    dropped_indices = [i for i in object_gdf.index[object_gdf.index.notna()] if i not in indices]
+                    dropped_indices = [
+                        i
+                        for i in object_gdf.index[object_gdf.index.notna()]
+                        if i not in indices
+                    ]
 
                     # add object_relation
                     if "related_object" in input_variables.keys():
-<<<<<<< HEAD
-                        input_variables = _add_related_gdf(input_variables, datamodel, object_layer)
-=======
                         input_variables = _add_related_gdf(
                             input_variables, datamodel, object_layer
                         )
                     elif "custom_function_name" in input_variables.keys():
                         input_variables["hydamo"] = datamodel
->>>>>>> f516833b
                     elif "join_object" in input_variables.keys():
                         input_variables = _add_join_gdf(input_variables, datamodel)
 
@@ -184,17 +191,23 @@
                     if object_gdf.loc[indices].empty:
                         object_gdf[result_variable] = np.nan
                     else:
-                        result = _process_general_function(object_gdf.loc[indices], function, input_variables)
+                        result = _process_general_function(
+                            object_gdf.loc[indices], function, input_variables
+                        )
                         object_gdf.loc[indices, result_variable] = result
 
-                        getattr(datamodel, object_layer).loc[indices, result_variable] = result
+                        getattr(datamodel, object_layer).loc[
+                            indices, result_variable
+                        ] = result
 
                     col_translation = {
                         **col_translation,
                         result_variable: result_variable_name,
                     }
                 except Exception as e:
-                    logger.error(f"{object_layer}: general_rule {rule['id']} crashed width Exception {e}")
+                    logger.error(
+                        f"{object_layer}: general_rule {rule['id']} crashed width Exception {e}"
+                    )
                     result_summary.append_error(
                         (
                             "general_rule niet uitgevoerd. Inspecteer de invoer voor deze regel: "
@@ -208,21 +221,29 @@
                         pass
 
         validation_rules = object_rules["validation_rules"]
-        validation_rules = [i for i in validation_rules if ("active" not in i.keys()) | i["active"]]
+        validation_rules = [
+            i for i in validation_rules if ("active" not in i.keys()) | i["active"]
+        ]
         validation_rules_sorted = sorted(validation_rules, key=lambda k: k["id"])
         # validation rules section
         for rule in validation_rules_sorted:
             try:
                 rule_id = rule["id"]
-                logger.info(f"{object_layer}: uitvoeren validatieregel met id {rule_id} ({rule['name']})")
+                logger.info(
+                    f"{object_layer}: uitvoeren validatieregel met id {rule_id} ({rule['name']})"
+                )
                 result_variable = rule["result_variable"]
                 if "exceptions" in rule.keys():
                     exceptions = rule["exceptions"]
-                    indices = object_gdf.loc[~object_gdf[EXCEPTION_COL].isin(exceptions)].index
+                    indices = object_gdf.loc[
+                        ~object_gdf[EXCEPTION_COL].isin(exceptions)
+                    ].index
                 else:
                     indices = object_gdf.index
                     exceptions = []
-                result_variable_name = f"validate_{rule_id:03d}_{rule['result_variable']}"
+                result_variable_name = (
+                    f"validate_{rule_id:03d}_{rule['result_variable']}"
+                )
 
                 # get function
                 function = next(iter(rule["function"]))
@@ -240,7 +261,9 @@
                 if "filter" in rule.keys():
                     filter_function = next(iter(rule["filter"]))
                     filter_input_variables = rule["filter"][filter_function]
-                    series = _process_logic_function(object_gdf, filter_function, filter_input_variables)
+                    series = _process_logic_function(
+                        object_gdf, filter_function, filter_input_variables
+                    )
                     series = series[series.index.notna()]
                     filter_indices = series.loc[series].index.to_list()
                     indices = [i for i in filter_indices if i in indices]
@@ -250,10 +273,14 @@
                 if object_gdf.loc[indices].empty:
                     object_gdf[result_variable] = None
                 elif rule["type"] == "logic":
-                    object_gdf.loc[indices, (result_variable)] = _process_logic_function(
-                        object_gdf.loc[indices], function, input_variables
-                    )
-                elif (rule["type"] == "topologic") and (hasattr(datamodel, "hydroobject")):
+                    object_gdf.loc[indices, (result_variable)] = (
+                        _process_logic_function(
+                            object_gdf.loc[indices], function, input_variables
+                        )
+                    )
+                elif (rule["type"] == "topologic") and (
+                    hasattr(datamodel, "hydroobject")
+                ):
                     result_series = _process_topologic_function(
                         # getattr(
                         #     datamodel, object_layer
@@ -263,7 +290,9 @@
                         function,
                         input_variables,
                     )
-                    object_gdf.loc[indices, (result_variable)] = result_series.loc[indices]
+                    object_gdf.loc[indices, (result_variable)] = result_series.loc[
+                        indices
+                    ]
 
                 col_translation = {
                     **col_translation,
@@ -302,7 +331,9 @@
                 )
 
             except Exception as e:
-                logger.error(f"{object_layer}: validation_rule {rule['id']} width Exception {e}")
+                logger.error(
+                    f"{object_layer}: validation_rule {rule['id']} width Exception {e}"
+                )
                 result_summary.append_error(
                     (
                         "validation_rule niet uitgevoerd. Inspecteer de invoer voor deze regel: "
@@ -319,7 +350,10 @@
         drop_columns = [
             i
             for i in object_gdf.columns
-            if i not in list(col_translation.keys()) + ["nen3610id", "geometry", "rating"] + SUMMARY_COLUMNS
+            if i
+            not in list(col_translation.keys())
+            + ["nen3610id", "geometry", "rating"]
+            + SUMMARY_COLUMNS
         ]
         object_gdf.drop(columns=drop_columns, inplace=True)
         # re_order columns
@@ -338,7 +372,9 @@
             object_gdf.loc[:, "rating"] = np.maximum(1, object_gdf["rating"])
         for i in ["tags_assigned", "tags_invalid"]:
             if i in object_gdf.columns:
-                object_gdf.loc[:, i] = object_gdf[i].map(lambda x: ";".join(list(set(str(x).split(LIST_SEPARATOR)))))
+                object_gdf.loc[:, i] = object_gdf[i].map(
+                    lambda x: ";".join(list(set(str(x).split(LIST_SEPARATOR))))
+                )
 
         # rename columns
         object_gdf.rename(columns=col_translation, inplace=True)
